# Copyright 2021 NREL

# Licensed under the Apache License, Version 2.0 (the "License"); you may not
# use this file except in compliance with the License. You may obtain a copy of
# the License at http://www.apache.org/licenses/LICENSE-2.0

# Unless required by applicable law or agreed to in writing, software
# distributed under the License is distributed on an "AS IS" BASIS, WITHOUT
# WARRANTIES OR CONDITIONS OF ANY KIND, either express or implied. See the
# License for the specific language governing permissions and limitations under
# the License.

from typing import Any, Dict

import attr
import numpy as np

from floris.utilities import cosd, sind, float_attrib, model_attrib
from floris.simulation import Turbine, BaseClass, TurbineGrid


@attr.s(auto_attribs=True)
class JimenezVelocityDeflection(BaseClass):
    """
    Jiménez wake deflection model, dervied from
    :cite:`jdm-jimenez2010application`.

    References:
        .. bibliography:: /source/zrefs.bib
            :style: unsrt
            :filter: docname in docnames
            :keyprefix: jdm-
    """

    kd: float = float_attrib(default=0.05)
    ad: float = float_attrib(default=0.0)
    bd: float = float_attrib(default=0.0)
    model_string: str = model_attrib(default="jimenez")

    def prepare_function(
        self,
        grid: TurbineGrid,
        reference_rotor_diameter: float,
        yaw_angle: np.ndarray,
    ) -> Dict[str, Any]:
        """
        This function prepares the inputs from the various FLORIS data structures
        for use in the Jensen model. This should only be used to 'initialize'
        the inputs. For any data that should be updated successively,
        do not use this function and instead pass that data directly to
        the model function.
        """
        kwargs = dict(
            x=grid.x,
            reference_rotor_diameter=reference_rotor_diameter,
            yaw_angle=yaw_angle,
        )
        return kwargs

    def function(
        self,
        i: int,
        Ct: np.ndarray,
        *,
        x: np.ndarray,
        reference_rotor_diameter: float,
        yaw_angle: np.ndarray,  # (n wind speeds, n turbines)
    ):
        """
        Calcualtes the deflection field of the wake in relation to the yaw of
        the turbine. This is coded as defined in [1].

        Args:
            x_locations (np.array): streamwise locations in wake
            y_locations (np.array): spanwise locations in wake
            z_locations (np.array): vertical locations in wake
                (not used in Jiménez)
            turbine (:py:class:`floris.simulation.turbine.Turbine`):
                Turbine object
            coord
                (:py:meth:`floris.simulation.turbine_map.TurbineMap.coords`):
                Spatial coordinates of wind turbine.
            flow_field
                (:py:class:`floris.simulation.flow_field.FlowField`):
                Flow field object.

        Returns:
            deflection (np.array): Deflected wake centerline.


        This function calculates the deflection of the entire flow field
        given the yaw angle and Ct of the current turbine
        """

        # NOTE: Its important to remember the rules of broadcasting here.
        # An operation between two np.arrays of different sizes involves
        # broadcasting. First, the rank and then the dimensions are compared.
        # If the ranks are different, new dimensions of size 1 are added to
        # the missing dimensions. Then, arrays can be combined (arithmetic)
        # if corresponding dimensions are either the same size or 1.
        # https://numpy.org/doc/stable/user/basics.broadcasting.html
        # Here, many dimensions are 1, but these are essentially treated
        # as a scalar value for that dimension.

        # yaw_angle is all turbine yaw angles for each wind speed
        # Extract and broadcast only the current turbine yaw setting
        # for all wind speeds
        yaw_angle = yaw_angle[:, :, i : i + 1, None, None]

        # Ct is given for only the current turbine, so broadcast
        # this to the grid dimesions
        Ct = Ct[:, :, :, None, None]

        # angle of deflection
        xi_init = cosd(yaw_angle) * sind(yaw_angle) * Ct / 2.0  # (n wind speeds, n turbines)
<<<<<<< HEAD
        x_locations = x - x[:, :, :, i : i + 1]  # (n turbines, n grid, n grid)

=======
        x_locations = x - x[:, :, i:i+1]  # (n turbines, n grid, n grid)
        print(np.shape(x_locations))
>>>>>>> 6c26c073
        # yaw displacement
        #          (n wind speeds, n Turbines, grid x, grid y)                               (n  wind speeds, n turbines)
        A = 15 * (2 * self.kd * x_locations / reference_rotor_diameter[:, :, :, None, None] + 1) ** 4.0 + xi_init ** 2.0
        B = (30 * self.kd / reference_rotor_diameter[:, :, :, None, None]) * (
            2 * self.kd * x_locations / reference_rotor_diameter[:, :, :, None, None] + 1
        ) ** 5.0
        C = xi_init * reference_rotor_diameter[:, :, :, None, None] * (15 + xi_init ** 2.0)
        D = 30 * self.kd

        yYaw_init = (xi_init * A / B) - (C / D)

        # corrected yaw displacement with lateral offset
        # This has the same shape as the grid - n turbines, grid x, grid y
        deflection = yYaw_init + self.ad + self.bd * x_locations

        x = np.unique(x_locations)
        for i in range(len(x)):
            tmp = np.max(deflection[x_locations == x[i]])
            deflection[x_locations == x[i]] = tmp

        return deflection<|MERGE_RESOLUTION|>--- conflicted
+++ resolved
@@ -113,13 +113,8 @@
 
         # angle of deflection
         xi_init = cosd(yaw_angle) * sind(yaw_angle) * Ct / 2.0  # (n wind speeds, n turbines)
-<<<<<<< HEAD
-        x_locations = x - x[:, :, :, i : i + 1]  # (n turbines, n grid, n grid)
+        x_locations = x - x[:, :, i:i+1]  # (n turbines, n grid, n grid)
 
-=======
-        x_locations = x - x[:, :, i:i+1]  # (n turbines, n grid, n grid)
-        print(np.shape(x_locations))
->>>>>>> 6c26c073
         # yaw displacement
         #          (n wind speeds, n Turbines, grid x, grid y)                               (n  wind speeds, n turbines)
         A = 15 * (2 * self.kd * x_locations / reference_rotor_diameter[:, :, :, None, None] + 1) ** 4.0 + xi_init ** 2.0
