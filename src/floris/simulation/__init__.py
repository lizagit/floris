--- conflicted
+++ resolved
@@ -36,16 +36,10 @@
 from .base import BaseClass, BaseModel
 from .turbine import Turbine, Ct, power, axial_induction, average_velocity
 from .farm import Farm
-<<<<<<< HEAD
 from .grid import Grid, TurbineGrid, FlowFieldGrid
 from .flow_field import FlowField
+from .wake import WakeModelManager
 from .solver import sequential_solver, full_flow_sequential_solver
-=======
-from .grid import Grid, TurbineGrid  # , FlowFieldGrid
-from .flow_field import FlowField
-from .wake import WakeModelManager
-from .solver import sequential_solver
->>>>>>> 325e7784
 from .floris import Floris
 
 
