# Copyright 2021 NREL

# Licensed under the Apache License, Version 2.0 (the "License"); you may not
# use this file except in compliance with the License. You may obtain a copy of
# the License at http://www.apache.org/licenses/LICENSE-2.0

# Unless required by applicable law or agreed to in writing, software
# distributed under the License is distributed on an "AS IS" BASIS, WITHOUT
# WARRANTIES OR CONDITIONS OF ANY KIND, either express or implied. See the
# License for the specific language governing permissions and limitations under
# the License.

from typing import Any, Dict

import attr
import numpy as np

from floris.simulation import Grid
from floris.utilities import float_attrib, model_attrib, cosd, sind, tand
from floris.simulation import BaseModel
from floris.simulation import Farm
from floris.simulation import FlowField


@attr.s(auto_attribs=True)
class GaussVelocityDeficit(BaseModel):

    alpha: float = float_attrib(default=0.58)
    beta: float = float_attrib(default=0.077)
    ka: float = float_attrib(default=0.38)
    kb: float = float_attrib(default=0.004)

    def prepare_function(
        self,
        grid: Grid,
        farm: Farm,
        flow_field: FlowField
    ) -> Dict[str, Any]:

        reference_rotor_diameter = farm.reference_turbine_diameter * np.ones(
            (
                flow_field.n_wind_directions,
                flow_field.n_wind_speeds,
                *grid.template_grid.shape
            )
        )
        reference_hub_height = farm.hub_height[0, 0, 0] * np.ones(
            (
                flow_field.n_wind_directions,
                flow_field.n_wind_speeds,
                *grid.template_grid.shape
            )
        )

        kwargs = dict(
            x=grid.x,
            y=grid.y,
            z=grid.z,
            reference_hub_height=reference_hub_height,
            reference_rotor_diameter=reference_rotor_diameter,
            u_initial=flow_field.u_initial,
            wind_veer=flow_field.wind_veer
        )
        return kwargs

    def function(
        self,
<<<<<<< HEAD
        x_i: np.ndarray,
        y_i: np.ndarray,
        deflection_field_i: np.ndarray,
        yaw_angle_i: np.ndarray,
        turbulence_intensity_i: np.ndarray,
        ct_i: np.ndarray,
=======
        i: int,
        deflection_field: np.ndarray,
        turbine_ai: np.ndarray,
        turbulence_intensity: np.ndarray,
        Ct: np.ndarray,
>>>>>>> 325e7784
        # enforces the use of the below as keyword arguments and adherence to the
        # unpacking of the results from prepare_function()
        *,
        x: np.ndarray,
        y: np.ndarray,
        z: np.ndarray,
        reference_hub_height: float,
        reference_rotor_diameter: np.ndarray,
        u_initial: np.ndarray,
        wind_veer: float
    ) -> None:

        # yaw_angle is all turbine yaw angles for each wind speed
        # Extract and broadcast only the current turbine yaw setting
        # for all wind speeds
        yaw_angle = -1 * yaw_angle_i  # Opposite sign convention in this model

        # Initialize the velocity deficit
        uR = u_initial * ct_i / ( 2.0 * (1 - np.sqrt(1 - ct_i) ) )
        u0 = u_initial * np.sqrt(1 - ct_i)

        # Initial lateral bounds
        sigma_z0 = reference_rotor_diameter * 0.5 * np.sqrt(uR / (u_initial + u0))
        sigma_y0 = sigma_z0 * cosd(yaw_angle) * cosd(wind_veer)


        # Compute the bounds of the near and far wake regions and a mask

        # Start of the near wake
        xR = x_i

        # Start of the far wake
        x0 = reference_rotor_diameter * cosd(yaw_angle) * (1 + np.sqrt(1 - ct_i) )
        x0 /= np.sqrt(2) * (4 * self.alpha * turbulence_intensity_i + 2 * self.beta * (1 - np.sqrt(1 - ct_i) ) )
        x0 += x_i

        # Masks
        near_wake_mask = np.array(x > xR) * np.array(x < x0)  # This mask defines the near wake; keeps the areas downstream of xR and upstream of x0
        far_wake_mask = np.array(x >= x0)


        # Compute the velocity deficit in the NEAR WAKE region
        # TODO: for the turbinegrid, do we need to do this near wake calculation at all?
        #       same question for any grid with a resolution larger than the near wake region

        # Calculate the wake expansion
        near_wake_ramp_up = (x - xR) / (x0 - xR)  # This is a linear ramp from 0 to 1 from the start of the near wake to the start of the far wake.
        near_wake_ramp_down = (x0 - x) / (x0 - xR)  # Another linear ramp, but positive upstream of the far wake and negative in the far wake; 0 at the start of the far wake
        # near_wake_ramp_down = -1 * (near_wake_ramp_up - 1)  # TODO: this is equivalent, right?

        sigma_y = near_wake_ramp_down * 0.501 * reference_rotor_diameter * np.sqrt(ct_i / 2.0) + near_wake_ramp_up * sigma_y0
        sigma_y = sigma_y * np.array(x >= xR) + np.ones_like(sigma_y) * np.array(x < xR) * 0.5 * reference_rotor_diameter
        
        sigma_z = near_wake_ramp_down * 0.501 * reference_rotor_diameter * np.sqrt(ct_i / 2.0) + near_wake_ramp_up * sigma_z0
        sigma_z = sigma_z * np.array(x >= xR) + np.ones_like(sigma_z) * np.array(x < xR) * 0.5 * reference_rotor_diameter

        r, C = rC(
            wind_veer,
            sigma_y,
            sigma_z,
            y,
            y_i,
            deflection_field_i,
            z,
            reference_hub_height,
            ct_i,
            yaw_angle,
            reference_rotor_diameter
        )

        near_wake_deficit = gaussian_function(C, r, 1, np.sqrt(0.5))
        near_wake_deficit *= near_wake_mask


        # Compute the velocity deficit in the FAR WAKE region

        # Wake expansion in the lateral (y) and the vertical (z)
        ky = self.ka * turbulence_intensity_i + self.kb  # wake expansion parameters
        kz = self.ka * turbulence_intensity_i + self.kb  # wake expansion parameters
        sigma_y = (ky * (x - x0) + sigma_y0) * far_wake_mask + sigma_y0 * np.array(x < x0)
        sigma_z = (kz * (x - x0) + sigma_z0) * far_wake_mask + sigma_z0 * np.array(x < x0)

        r, C = rC(
            wind_veer,
            sigma_y,
            sigma_z,
            y,
            y_i,
            deflection_field_i,
            z,
            reference_hub_height,
            ct_i,
            yaw_angle,
            reference_rotor_diameter
        )

        far_wake_deficit = gaussian_function(C, r, 1, np.sqrt(0.5))
        far_wake_deficit *= far_wake_mask


        # Combine the near and far wake regions
        velocity_deficit = np.sqrt(near_wake_deficit ** 2 + far_wake_deficit ** 2)

        return velocity_deficit


def rC(wind_veer, sigma_y, sigma_z, y, y_i, delta, z, HH, Ct, yaw, D):
    a = cosd(wind_veer) ** 2 / (2 * sigma_y ** 2) + sind(wind_veer) ** 2 / (2 * sigma_z ** 2)
    b = -sind(2 * wind_veer) / (4 * sigma_y ** 2) + sind(2 * wind_veer) / (4 * sigma_z ** 2)
    c = sind(wind_veer) ** 2 / (2 * sigma_y ** 2) + cosd(wind_veer) ** 2 / (2 * sigma_z ** 2)
    r = (
        a * (y - y_i - delta) ** 2
        - 2 * b * (y - y_i - delta) * (z - HH)
        + c * (z - HH) ** 2
    )
    C = 1 - np.sqrt( np.clip(1 - (Ct * cosd(yaw) / (8.0 * sigma_y * sigma_z / D ** 2)), 0.0, 1.0) )
    return r, C

def mask_upstream_wake(mesh_y_rotated, x_coord_rotated, y_coord_rotated, turbine_yaw):
    yR = mesh_y_rotated - y_coord_rotated
    xR = yR * tand(turbine_yaw) + x_coord_rotated
    return xR, yR

def gaussian_function(C, r, n, sigma):
    return C * np.exp(-1 * r ** n / (2 * sigma ** 2))<|MERGE_RESOLUTION|>--- conflicted
+++ resolved
@@ -65,20 +65,14 @@
 
     def function(
         self,
-<<<<<<< HEAD
         x_i: np.ndarray,
         y_i: np.ndarray,
+        z_i: np.ndarray,
+        axial_induction_i: np.ndarray,
         deflection_field_i: np.ndarray,
         yaw_angle_i: np.ndarray,
         turbulence_intensity_i: np.ndarray,
         ct_i: np.ndarray,
-=======
-        i: int,
-        deflection_field: np.ndarray,
-        turbine_ai: np.ndarray,
-        turbulence_intensity: np.ndarray,
-        Ct: np.ndarray,
->>>>>>> 325e7784
         # enforces the use of the below as keyword arguments and adherence to the
         # unpacking of the results from prepare_function()
         *,
