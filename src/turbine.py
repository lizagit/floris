# Copyright 2021 NREL

# Licensed under the Apache License, Version 2.0 (the "License"); you may not
# use this file except in compliance with the License. You may obtain a copy of
# the License at http://www.apache.org/licenses/LICENSE-2.0

# Unless required by applicable law or agreed to in writing, software
# distributed under the License is distributed on an "AS IS" BASIS, WITHOUT
# WARRANTIES OR CONDITIONS OF ANY KIND, either express or implied. See the
# License for the specific language governing permissions and limitations under
# the License.

# See https://floris.readthedocs.io for documentation

<<<<<<< HEAD
=======
from typing import Dict, List, Union
from collections.abc import Iterable
>>>>>>> 2042d024
import math
from typing import Any, Dict, List, Union

import attr
import numpy as np
from scipy.interpolate import interp1d

from src.utilities import (
    FromDictMixin,
    cosd,
    float_attrib,
    model_attrib,
    attrs_array_converter,
)
from src.base_class import BaseClass


def _filter_convert(
    ix_filter: Union[List[Union[int, bool]], np.ndarray], sample_arg: np.ndarray
) -> Union[np.ndarray, None]:
    """Converts the ix_filter to a standard format of `np.ndarray`s for filtering
    certain arguments.

    Args:
        ix_filter (Union[List[Union[int, bool]], np.ndarray]): The indices, or truth
            array-like object to use for filtering.
        sample_arg (np.ndarray): Any argument that will be filtered, to be used for
            creating the shape.

    Returns:
        Union[np.ndarray, None]: Returns an array of a truth or index list if a list is
            passed, a truth array if ix_filter is None, or None if ix_filter is None
            and the `sample_arg` is a single value.
    """
    if isinstance(ix_filter, list):
        return np.array(ix_filter)
    if ix_filter is None and isinstance(sample_arg, np.ndarray):
        return np.ones(sample_arg.shape[0], dtype=bool)
    return None


def power(
<<<<<<< HEAD
    air_density: np.ndarray,  # (wind directions, wind speeds, turbines)
    velocities: np.ndarray,  # (wind directions, wind speeds, turbines, grid, grid)
    yaw_angle: np.ndarray,  # (wind directions, wind speeds, turbines)
    pP: np.ndarray,
    power_interp: np.ndarray,  # (wind directions, wind speeds, turbines)
    ix_filter: np.ndarray = None,
) -> np.ndarray:  # (wind directions, wind speeds, turbines)
    """
    Power produced by a turbine adjusted for yaw and tilt. Value
=======
    air_density: Union[float, np.ndarray],
    velocities: np.ndarray,  # rows: turbines; columns: velocities
    yaw_angle: Union[float, np.ndarray],
    pP: Union[float, np.ndarray],
    power_interp: Union[callable, List[callable]],
    ix_filter: Union[List[int], np.ndarray] = None,
) -> float:
    """Power produced by a turbine adjusted for yaw and tilt. Value
>>>>>>> 2042d024
    given in Watts.

    Args:
        air_density (Union[float, np.ndarray]): The air density value(s) at each turbine.
        velocities (np.ndarray): The velocity field at a turbine. Shape should be: (number
            of turbines, ngrid, ngrid), or (ngrid, ngrid) for a single turbine..
        pP (Union[float, np.ndarray]): The pP value(s) of the cosine exponent relating
            the yaw misalignment angle to power for each turbine.
        power_interp (Union[callable, List[callable]]): The power interpolation function
            for each turbine.
        ix_filter (Union[List[int], np.ndarray], optional): The boolean array, or
            integer indices to filter out before calculation. Defaults to None.

    Returns:
        float: The power, in Watts, for each turbine after adjusting for yaw and tilt.
    """
    # TODO: Change the order of input arguments to be consistent with the other
    # utility functions - velocities first...
    # Update to power calculation which replaces the fixed pP exponent with
    # an exponent pW, that changes the effective wind speed input to the power
    # calculation, rather than scaling the power.  This better handles power
    # loss to yaw in above rated conditions
    #
    # based on the paper "Optimising yaw control at wind farm level" by
    # Ervin Bossanyi

    # TODO: check this - where is it?
    # P = 1/2 rho A V^3 Cp

    # NOTE: The below has a trivial performance hit for floats being passed (3.4% longer
    # on a meaningless test), but is actually faster when an array is passed through
    # That said, it adds overhead to convert the floats to 1-D arrays, so I don't
    # recommend just converting all values to arrays

    if isinstance(air_density, list):
        air_density = np.array(air_density)
    if isinstance(yaw_angle, list):
        yaw_angle = np.array(yaw_angle)
    if isinstance(pP, list):
        pP = np.array(pP)
    if isinstance(power_interp, list):
        power_interp = np.array(power_interp)

    ix_filter = _filter_convert(ix_filter, yaw_angle)
    if ix_filter is not None:
        air_density = air_density[:, ix_filter]
        velocities = velocities[:, ix_filter, :, :]
        yaw_angle = yaw_angle[:, ix_filter]
        pP = pP[:, ix_filter]
        power_interp = power_interp[:, ix_filter]

    # Compute the yaw effective velocity
    pW = pP / 3.0  # Convert from pP to w
    yaw_effective_velocity = average_velocity(velocities) * cosd(yaw_angle) ** pW

    n_wind_speeds, n_turbines, *_ = yaw_angle.shape
    p = np.zeros_like(yaw_effective_velocity)
    for i in range(n_wind_speeds):
        for j in range(n_turbines):
            interpolator = power_interp[i, j]
            p[i, j] = interpolator(yaw_effective_velocity[i, j])

    return p * air_density


def Ct(
<<<<<<< HEAD
    velocities: np.ndarray,  # (wind directions, wind speeds, turbines, grid, grid)
    yaw_angle: np.ndarray,  # (wind directions, wind speeds, turbines)
    fCt: np.ndarray,  # (wind directions, wind speeds, turbines)
    ix_filter: np.ndarray = None,
) -> np.ndarray:  # (wind directions, wind speeds, turbines)
    """
    Thrust coefficient of a turbine incorporating the yaw angle.
=======
    velocities: np.ndarray,  # rows: turbines; columns: velocities
    yaw_angle: Union[float, np.ndarray],
    fCt: Union[callable, List[callable]],
    ix_filter: Union[List[int], np.ndarray] = None,
) -> np.ndarray:
    """Thrust coefficient of a turbine incorporating the yaw angle.
>>>>>>> 2042d024
    The value is interpolated from the coefficient of thrust vs
    wind speed table using the rotor swept area average velocity.

    Args:
        velocities (np.ndarray): The velocity field at the turbine; should be shape:
            (number of turbines, ngrid, ngrid), or (ngrid, ngrid) for a single turbine..
        fCt (Union[callable, List[callable]]): The thrust coefficient for each turbine.
        ix_filter (Union[List[int], np.ndarray], optional): The boolean array, or
            integer indices to filter out before calculation. Defaults to None.

    Raises:
        ValueError: [description]
        ValueError: [description]

    Returns:
        np.ndarray: [description]
    """

    if isinstance(yaw_angle, list):
        yaw_angle = np.array(yaw_angle)
    if isinstance(fCt, list):
        fCt = np.array(fCt)

    ix_filter = _filter_convert(ix_filter, yaw_angle)
    if ix_filter is not None:
        velocities = velocities[:, ix_filter, :, :]
        yaw_angle = yaw_angle[:, ix_filter]
        fCt = fCt[:, ix_filter]

    n_wind_speeds, n_turbines, *_ = yaw_angle.shape
    average_velocities = average_velocity(velocities)
    thrust_coefficient = np.zeros_like(average_velocities)
    for i in range(n_wind_speeds):
        for j in range(n_turbines):
            _fCt = fCt[i, j]
            thrust_coefficient[i, j] = _fCt(average_velocities[i, j])

    effective_thrust = thrust_coefficient * cosd(yaw_angle)

    return effective_thrust


def axial_induction(
<<<<<<< HEAD
    velocities: np.ndarray,  # (wind directions, wind speeds, turbines, grid, grid)
    yaw_angle: np.ndarray,  # (wind directions, wind speeds, turbines)
    fCt: np.ndarray,  # (wind directions, wind speeds, turbines)
    ix_filter: np.ndarray = None,
) -> np.ndarray:  # (wind directions, wind speeds, turbines)
    """
    Axial induction factor of the turbine incorporating
    the thrust coefficient and yaw angle.
=======
    velocities: np.ndarray,  # rows: turbines; columns: velocities
    yaw_angle: Union[float, np.ndarray],
    fCt: Union[callable, List[callable]],
    ix_filter: Union[List[int], np.ndarray] = None,
) -> Union[float, np.ndarray]:
    """Axial induction factor of the turbine incorporating
    the thrust coefficient and yaw angle.

    Args:
        velocities (np.ndarray): The velocity field at each turbine; should be shape:
            (number of turbines, ngrid, ngrid), or (ngrid, ngrid) for a single turbine.
        fCt (Union[callable, List[callable]]): The thrust coefficient function for each
            turbine.
        ix_filter (Union[List[int], np.ndarray], optional): The boolean array, or
            integer indices to filter out before calculation. Defaults to None.

    Returns:
        Union[float, np.ndarray]: [description]
>>>>>>> 2042d024
    """

    if isinstance(yaw_angle, list):
        yaw_angle = np.array(yaw_angle)
    if isinstance(fCt, list):
        fCt = np.array(fCt)

    # Get Ct first before modifying any data
    thrust_coefficient = Ct(velocities, yaw_angle, fCt, ix_filter)

    # Then, process the input arguments as needed for this function
    ix_filter = _filter_convert(ix_filter, yaw_angle)
    if ix_filter is not None:
        yaw_angle = yaw_angle[:, ix_filter]

<<<<<<< HEAD
    return 0.5 / cosd(yaw_angle) * (1 - np.sqrt(1 - thrust_coefficient * cosd(yaw_angle)))


def average_velocity(velocities: np.ndarray, ix_filter: Union[List[Union[int, bool]], np.ndarray] = None) -> float:
    """
    This property calculates and returns the cube root of the
=======
    thrust_coefficient = Ct(velocities, yaw_angle, fCt)
    return (
        0.5 / cosd(yaw_angle) * (1 - np.sqrt(1 - thrust_coefficient * cosd(yaw_angle)))
    )


def average_velocity(
    velocities: np.ndarray, ix_filter: Union[List[Union[int, bool]], np.ndarray] = None,
) -> Union[float, np.ndarray]:
    """This property calculates and returns the cube root of the
>>>>>>> 2042d024
    mean cubed velocity in the turbine's rotor swept area (m/s).

    **Note:** The velocity is scaled to an effective velocity by the yaw.

    Args:
        velocities (np.ndarray): The velocity field at each turbine; should be shape:
            (number of turbines, ngrid, ngrid), or (ngrid, ngrid) for a single turbine.
        ix_filter (Union[List[Union[int, bool]], np.ndarray], optional): The boolean array, or
            integer indices to filter out before calculation. Defaults to None.

    Returns:
        Union[float, np.ndarray]: The average velocity across the rotor(s).
    """
    # Remove all invalid numbers from interpolation
    # data = np.array(self.velocities)[~np.isnan(self.velocities)]

    # The input velocities are expected to be a 5 dimensional array with shape:
    # (# wind directions, # wind speeds, # turbines, grid resolution, grid resolution)

    if ix_filter is not None:
        velocities = velocities[:, ix_filter, :, :]
    axis = (2, 3)
    return np.cbrt(np.mean(velocities ** 3, axis=axis))


@attr.s(frozen=True, auto_attribs=True)
class PowerThrustTable(FromDictMixin):
<<<<<<< HEAD
    # TODO: How to handle duplicate entries for a single wind speed?
    # This affects the interpolation in fCt / fCp
=======
    """Helper class to convert the dictionary and list-based inputs to a object of arrays.

    Args:
        power ([type]): The power produced at a given windspeed.
        thrust ([type]): The thrust at a given windspeed.
        wind_speed ([type]): Windspeed values, m/s.

    Raises:
        ValueError: Raised if the power, thrust, and wind_speed are not all 1-d array-like shapes.
        ValueError: Raised if power, thrust, and wind_speed don't have the same number of values.
    """

>>>>>>> 2042d024
    power: List[float] = attr.ib(converter=attrs_array_converter)
    thrust: List[float] = attr.ib(converter=attrs_array_converter)
    wind_speed: List[float] = attr.ib(converter=attrs_array_converter)

    def __attrs_post_init__(self) -> None:
        inputs = (self.power, self.thrust, self.wind_speed)
        if any(el.ndim > 1 for el in inputs):
            raise ValueError("power, thrust, and wind_speed inputs must be 1-D!")
        if self.power.size != sum(el.size for el in inputs) / 3:
            raise ValueError("power, thrust, and wind_speed inputs must be the same size!")


@attr.s(auto_attribs=True)
class Turbine(BaseClass):
    """
    Turbine is a class containing objects pertaining to the individual
    turbines.

    Turbine is a model class representing a particular wind turbine. It
    is largely a container of data and parameters, but also contains
    methods to probe properties for output.

    Parameters:
        rotor_diameter (:py:obj: float): The rotor diameter (m).
        hub_height (:py:obj: float): The hub height (m).
        pP (:py:obj: float): The cosine exponent relating the yaw
            misalignment angle to power.
        pT (:py:obj: float): The cosine exponent relating the rotor
            tilt angle to power.
        generator_efficiency (:py:obj: float): The generator
            efficiency factor used to scale the power production.
        power_thrust_table (:py:obj: float): A dictionary containing the
            following key-value pairs:

            power (:py:obj: List[float]): The coefficient of power at
                different wind speeds.
            thrust (:py:obj: List[float]): The coefficient of thrust
                at different wind speeds.
            wind_speed (:py:obj: List[float]): The wind speeds for
                which the power and thrust values are provided (m/s).
        ngrid (*int*, optional): The square root of the number
            of points to use on the turbine grid. This number will be
            squared so that the points can be evenly distributed.
            Defaults to 5.
        rloc (:py:obj: float, optional): A value, from 0 to 1, that determines
            the width/height of the grid of points on the rotor as a ratio of
            the rotor radius.
            Defaults to 0.5.
    """

    rotor_diameter: float = float_attrib()
    hub_height: float = float_attrib()
    pP: float = float_attrib()
    pT: float = float_attrib()
    generator_efficiency: float = float_attrib()
    power_thrust_table: Dict[str, List[float]] = attr.ib(
        converter=PowerThrustTable.from_dict,
        kw_only=True,
    )
    model_string: str = model_attrib(default="turbine")
    # ngrid: float = float_attrib()  # TODO: goes here or on the Grid?
    # rloc: float = float_attrib()  # TODO: goes here or on the Grid?
    # use_points_on_perimeter: bool = bool_attrib()

    # Initialized in the post_init function
    rotor_radius: float = float_attrib(init=False)
    rotor_area: float = float_attrib(init=False)
    fCp_interp: interp1d = attr.ib(init=False)
    fCt_interp: interp1d = attr.ib(init=False)
    power_interp: interp1d = attr.ib(init=False)

    # For the following parameters, use default values if not user-specified
    # self.ngrid = int(input_dictionary["ngrid"]) if "ngrid" in input_dictionary else 5
    # self.rloc = float(input_dictionary["rloc"]) if "rloc" in input_dictionary else 0.5
    # if "use_points_on_perimeter" in input_dictionary:
    #     self.use_points_on_perimeter = bool(input_dictionary["use_points_on_perimeter"])
    # else:
    #     self.use_points_on_perimeter = False

    # # initialize to an invalid value until calculated
    # self.air_density = -1
    # self.use_turbulence_correction = False

    def __attrs_post_init__(self) -> None:

        # Set the rotor_radius and rotor_area attributes
        self.rotor_radius = self.rotor_diameter / 2.0
        self.rotor_area = np.pi * self.rotor_radius ** 2

        # Post-init initialization for the power curve interpolation functions
        wind_speeds = self.power_thrust_table.wind_speed
        self.fCp_interp = interp1d(
            wind_speeds,
            self.power_thrust_table.power,
            fill_value="extrapolate",
        )

        # The fill_value arguments sets (upper, lower) bounds for any values
        # outside of the input range
        self.fCt_interp = interp1d(
            wind_speeds,
            self.power_thrust_table.thrust,
            fill_value=(0.0001, 0.9999),
            bounds_error=False,
        )

        inner_power = np.array([self._power_inner_function(ws) for ws in wind_speeds])
        self.power_interp = interp1d(wind_speeds, inner_power, fill_value="extrapolate")

    def _power_inner_function(self, velocities: List[float]) -> List[float]:
        """
        This method calculates the power for an array of yaw effective wind
        speeds without the air density and turbulence correction parameters.
        This is used to initialize the power interpolation method used to
        compute turbine power.
        """
        return 0.5 * self.rotor_area * self.fCp(velocities) * self.generator_efficiency * velocities ** 3

    def fCp(
        self, sample_wind_speeds: Union[float, np.ndarray]
    ) -> Union[float, np.ndarray]:
        """Calculates the coefficient of power at a given wind speed.

<<<<<<< HEAD
    def fCt(self, at_wind_speed: np.ndarray) -> np.ndarray:
        """
        Given an array of wind speeds, this function
        returns an array of the interpolated thrust coefficients
        from the power / thrust table used to define the Turbine.
        The values are bound by the range of the input values.
        Any requested wind speeds outside of the range of
        input wind speeds are assigned Ct of 0.0001 or 0.9999.

        Args:
            at_wind_speed (np.ndarray): Wind speeds to find Ct

        Returns:
            np.ndarray: The interpolates Ct values
        """
        return self.fCt_interp(at_wind_speed)

    @property
    def rotor_radius(self) -> float:
        """
        Rotor radius of the turbine in meters.
=======
        Args:
            sample_wind_speeds (Union[float, np.ndarray]): The wind speed(s).
>>>>>>> 2042d024

        Returns:
            Union[float, np.ndarray]: The coefficient of power for a given wind speed.
        """
        is_single = not isinstance(sample_wind_speeds, Iterable)
        if is_single:
            sample_wind_speeds = np.array([sample_wind_speeds])

        _cp = self.fCp_interp(sample_wind_speeds)
        _cp = np.clip(_cp, 0, 1)

        # TODO: What are the circumstances that led to this?
        # if _cp.size > 1:
        #     _cp = _cp[0]
        _cp[sample_wind_speeds < self.power_thrust_table.wind_speed.min()] = 0.0

        # Return the data type that matches the input size, but figure out the dimensionality
        if is_single:
            return _cp[0]
        return _cp

    def fCt(self, at_wind_speed):
        """Calculates the coefficient of thrust at a given wind speed.

        Args:
            at_wind_speed (Union[float, np.ndarray]): The wind speed(s).

        Returns:
            Union[float, np.ndarray]: The coefficient of thrust for a given wind speed.
        """
        is_single = not isinstance(at_wind_speed, Iterable)
        if is_single:
            at_wind_speed = np.array([at_wind_speed])

        _ct = self.fCt_interp(at_wind_speed)
        _ct = np.clip(_ct, 0.0001, 0.9999)
        _ct[at_wind_speed < self.power_thrust_table.wind_speed.min()] = 0.99

        # TODO: DETERMINE THE CORRECT DIMENSIONS FOR AN ARRAY OF WINDSPEEDS
        if is_single:
            return _ct[0]
        return _ct

    @rotor_diameter.validator
    def reset_rotor_diameter_dependencies(self, instance: str, value: float) -> None:
        """Resets the `rotor_radius` and `rotor_area` attributes.
        """
        # Temporarily turn off validators to avoid infinite recursion
        attr.set_run_validators(False)

        # Reset the values
        self.rotor_radius = value / 2.0
        self.rotor_area = np.pi * self.rotor_radius ** 2.0

        # Turn validators back on
        attr.set_run_validators(True)

    @rotor_radius.validator
    def reset_rotor_radius(self, instance: str, value: float) -> None:
        """
        Resets the `rotor_diameter` value to trigger the recalculation of
        `rotor_diameter`, `rotor_radius` and `rotor_area`.
        """
        self.rotor_diameter = value * 2.0

    @rotor_area.validator
    def reset_rotor_area(self, instance: str, value: float) -> None:
        """
        Resets the `rotor_radius` value to trigger the recalculation of
        `rotor_diameter`, `rotor_radius` and `rotor_area`.
        """
        self.rotor_radius = math.sqrt(value / np.pi)<|MERGE_RESOLUTION|>--- conflicted
+++ resolved
@@ -12,11 +12,8 @@
 
 # See https://floris.readthedocs.io for documentation
 
-<<<<<<< HEAD
-=======
 from typing import Dict, List, Union
 from collections.abc import Iterable
->>>>>>> 2042d024
 import math
 from typing import Any, Dict, List, Union
 
@@ -59,41 +56,28 @@
 
 
 def power(
-<<<<<<< HEAD
-    air_density: np.ndarray,  # (wind directions, wind speeds, turbines)
-    velocities: np.ndarray,  # (wind directions, wind speeds, turbines, grid, grid)
-    yaw_angle: np.ndarray,  # (wind directions, wind speeds, turbines)
+    air_density: np.ndarray,
+    velocities: np.ndarray,
+    yaw_angle: np.ndarray,
     pP: np.ndarray,
-    power_interp: np.ndarray,  # (wind directions, wind speeds, turbines)
+    power_interp: np.ndarray,
     ix_filter: np.ndarray = None,
-) -> np.ndarray:  # (wind directions, wind speeds, turbines)
-    """
-    Power produced by a turbine adjusted for yaw and tilt. Value
-=======
-    air_density: Union[float, np.ndarray],
-    velocities: np.ndarray,  # rows: turbines; columns: velocities
-    yaw_angle: Union[float, np.ndarray],
-    pP: Union[float, np.ndarray],
-    power_interp: Union[callable, List[callable]],
-    ix_filter: Union[List[int], np.ndarray] = None,
-) -> float:
+) -> np.ndarray:
     """Power produced by a turbine adjusted for yaw and tilt. Value
->>>>>>> 2042d024
     given in Watts.
 
     Args:
-        air_density (Union[float, np.ndarray]): The air density value(s) at each turbine.
-        velocities (np.ndarray): The velocity field at a turbine. Shape should be: (number
-            of turbines, ngrid, ngrid), or (ngrid, ngrid) for a single turbine..
-        pP (Union[float, np.ndarray]): The pP value(s) of the cosine exponent relating
+        air_density (np.ndarray[wd, ws, turbines]): The air density value(s) at each turbine.
+        velocities (np.ndarray[wd, ws, turbines, grid1, grid2]): The velocity field at a turbine.
+        pP (np.ndarray[wd, ws, turbines]): The pP value(s) of the cosine exponent relating
             the yaw misalignment angle to power for each turbine.
-        power_interp (Union[callable, List[callable]]): The power interpolation function
+        power_interp (np.ndarray[wd, ws, turbines]): The power interpolation function
             for each turbine.
-        ix_filter (Union[List[int], np.ndarray], optional): The boolean array, or
+        ix_filter (np.ndarray, optional): The boolean array, or
             integer indices to filter out before calculation. Defaults to None.
 
     Returns:
-        float: The power, in Watts, for each turbine after adjusting for yaw and tilt.
+        np.ndarray: The power, in Watts, for each turbine after adjusting for yaw and tilt.
     """
     # TODO: Change the order of input arguments to be consistent with the other
     # utility functions - velocities first...
@@ -145,30 +129,19 @@
 
 
 def Ct(
-<<<<<<< HEAD
     velocities: np.ndarray,  # (wind directions, wind speeds, turbines, grid, grid)
     yaw_angle: np.ndarray,  # (wind directions, wind speeds, turbines)
     fCt: np.ndarray,  # (wind directions, wind speeds, turbines)
     ix_filter: np.ndarray = None,
-) -> np.ndarray:  # (wind directions, wind speeds, turbines)
-    """
-    Thrust coefficient of a turbine incorporating the yaw angle.
-=======
-    velocities: np.ndarray,  # rows: turbines; columns: velocities
-    yaw_angle: Union[float, np.ndarray],
-    fCt: Union[callable, List[callable]],
-    ix_filter: Union[List[int], np.ndarray] = None,
-) -> np.ndarray:
+) -> np.ndarray:  # (wind directions, wind speeds, turbines)   
     """Thrust coefficient of a turbine incorporating the yaw angle.
->>>>>>> 2042d024
     The value is interpolated from the coefficient of thrust vs
     wind speed table using the rotor swept area average velocity.
 
     Args:
-        velocities (np.ndarray): The velocity field at the turbine; should be shape:
-            (number of turbines, ngrid, ngrid), or (ngrid, ngrid) for a single turbine..
-        fCt (Union[callable, List[callable]]): The thrust coefficient for each turbine.
-        ix_filter (Union[List[int], np.ndarray], optional): The boolean array, or
+        velocities (np.ndarray[wd, ws, turbines, grid1, grid2]): The velocity field at a turbine.
+        fCt (np.array[wd, ws, turbines]): The thrust coefficient for each turbine.
+        ix_filter (np.ndarray, optional): The boolean array, or
             integer indices to filter out before calculation. Defaults to None.
 
     Raises:
@@ -204,35 +177,24 @@
 
 
 def axial_induction(
-<<<<<<< HEAD
     velocities: np.ndarray,  # (wind directions, wind speeds, turbines, grid, grid)
     yaw_angle: np.ndarray,  # (wind directions, wind speeds, turbines)
     fCt: np.ndarray,  # (wind directions, wind speeds, turbines)
     ix_filter: np.ndarray = None,
 ) -> np.ndarray:  # (wind directions, wind speeds, turbines)
-    """
-    Axial induction factor of the turbine incorporating
-    the thrust coefficient and yaw angle.
-=======
-    velocities: np.ndarray,  # rows: turbines; columns: velocities
-    yaw_angle: Union[float, np.ndarray],
-    fCt: Union[callable, List[callable]],
-    ix_filter: Union[List[int], np.ndarray] = None,
-) -> Union[float, np.ndarray]:
     """Axial induction factor of the turbine incorporating
     the thrust coefficient and yaw angle.
 
     Args:
         velocities (np.ndarray): The velocity field at each turbine; should be shape:
             (number of turbines, ngrid, ngrid), or (ngrid, ngrid) for a single turbine.
-        fCt (Union[callable, List[callable]]): The thrust coefficient function for each
+        fCt (np.array): The thrust coefficient function for each
             turbine.
-        ix_filter (Union[List[int], np.ndarray], optional): The boolean array, or
+        ix_filter (np.ndarray, optional): The boolean array, or
             integer indices to filter out before calculation. Defaults to None.
 
     Returns:
         Union[float, np.ndarray]: [description]
->>>>>>> 2042d024
     """
 
     if isinstance(yaw_angle, list):
@@ -248,25 +210,11 @@
     if ix_filter is not None:
         yaw_angle = yaw_angle[:, ix_filter]
 
-<<<<<<< HEAD
     return 0.5 / cosd(yaw_angle) * (1 - np.sqrt(1 - thrust_coefficient * cosd(yaw_angle)))
 
 
-def average_velocity(velocities: np.ndarray, ix_filter: Union[List[Union[int, bool]], np.ndarray] = None) -> float:
-    """
-    This property calculates and returns the cube root of the
-=======
-    thrust_coefficient = Ct(velocities, yaw_angle, fCt)
-    return (
-        0.5 / cosd(yaw_angle) * (1 - np.sqrt(1 - thrust_coefficient * cosd(yaw_angle)))
-    )
-
-
-def average_velocity(
-    velocities: np.ndarray, ix_filter: Union[List[Union[int, bool]], np.ndarray] = None,
-) -> Union[float, np.ndarray]:
+def average_velocity(velocities: np.ndarray, ix_filter: Union[List[Union[int, bool]], np.ndarray] = None) -> np.ndarray:
     """This property calculates and returns the cube root of the
->>>>>>> 2042d024
     mean cubed velocity in the turbine's rotor swept area (m/s).
 
     **Note:** The velocity is scaled to an effective velocity by the yaw.
@@ -294,10 +242,6 @@
 
 @attr.s(frozen=True, auto_attribs=True)
 class PowerThrustTable(FromDictMixin):
-<<<<<<< HEAD
-    # TODO: How to handle duplicate entries for a single wind speed?
-    # This affects the interpolation in fCt / fCp
-=======
     """Helper class to convert the dictionary and list-based inputs to a object of arrays.
 
     Args:
@@ -309,8 +253,8 @@
         ValueError: Raised if the power, thrust, and wind_speed are not all 1-d array-like shapes.
         ValueError: Raised if power, thrust, and wind_speed don't have the same number of values.
     """
-
->>>>>>> 2042d024
+    # TODO: How to handle duplicate entries for a single wind speed?
+    # This affects the interpolation in fCt / fCp
     power: List[float] = attr.ib(converter=attrs_array_converter)
     thrust: List[float] = attr.ib(converter=attrs_array_converter)
     wind_speed: List[float] = attr.ib(converter=attrs_array_converter)
@@ -429,12 +373,33 @@
         """
         return 0.5 * self.rotor_area * self.fCp(velocities) * self.generator_efficiency * velocities ** 3
 
+
     def fCp(
         self, sample_wind_speeds: Union[float, np.ndarray]
     ) -> Union[float, np.ndarray]:
         """Calculates the coefficient of power at a given wind speed.
 
-<<<<<<< HEAD
+        Returns:
+            Union[float, np.ndarray]: The coefficient of power for a given wind speed.
+        """
+        is_single = not isinstance(sample_wind_speeds, Iterable)
+        if is_single:
+            sample_wind_speeds = np.array([sample_wind_speeds])
+
+        _cp = self.fCp_interp(sample_wind_speeds)
+        _cp = np.clip(_cp, 0, 1)
+
+        # TODO: What are the circumstances that led to this?
+        # if _cp.size > 1:
+        #     _cp = _cp[0]
+        _cp[sample_wind_speeds < self.power_thrust_table.wind_speed.min()] = 0.0
+
+        # Return the data type that matches the input size, but figure out the dimensionality
+        if is_single:
+            return _cp[0]
+        return _cp
+
+
     def fCt(self, at_wind_speed: np.ndarray) -> np.ndarray:
         """
         Given an array of wind speeds, this function
@@ -448,60 +413,10 @@
             at_wind_speed (np.ndarray): Wind speeds to find Ct
 
         Returns:
-            np.ndarray: The interpolates Ct values
+            np.ndarray: The interpolated Ct values
         """
         return self.fCt_interp(at_wind_speed)
 
-    @property
-    def rotor_radius(self) -> float:
-        """
-        Rotor radius of the turbine in meters.
-=======
-        Args:
-            sample_wind_speeds (Union[float, np.ndarray]): The wind speed(s).
->>>>>>> 2042d024
-
-        Returns:
-            Union[float, np.ndarray]: The coefficient of power for a given wind speed.
-        """
-        is_single = not isinstance(sample_wind_speeds, Iterable)
-        if is_single:
-            sample_wind_speeds = np.array([sample_wind_speeds])
-
-        _cp = self.fCp_interp(sample_wind_speeds)
-        _cp = np.clip(_cp, 0, 1)
-
-        # TODO: What are the circumstances that led to this?
-        # if _cp.size > 1:
-        #     _cp = _cp[0]
-        _cp[sample_wind_speeds < self.power_thrust_table.wind_speed.min()] = 0.0
-
-        # Return the data type that matches the input size, but figure out the dimensionality
-        if is_single:
-            return _cp[0]
-        return _cp
-
-    def fCt(self, at_wind_speed):
-        """Calculates the coefficient of thrust at a given wind speed.
-
-        Args:
-            at_wind_speed (Union[float, np.ndarray]): The wind speed(s).
-
-        Returns:
-            Union[float, np.ndarray]: The coefficient of thrust for a given wind speed.
-        """
-        is_single = not isinstance(at_wind_speed, Iterable)
-        if is_single:
-            at_wind_speed = np.array([at_wind_speed])
-
-        _ct = self.fCt_interp(at_wind_speed)
-        _ct = np.clip(_ct, 0.0001, 0.9999)
-        _ct[at_wind_speed < self.power_thrust_table.wind_speed.min()] = 0.99
-
-        # TODO: DETERMINE THE CORRECT DIMENSIONS FOR AN ARRAY OF WINDSPEEDS
-        if is_single:
-            return _ct[0]
-        return _ct
 
     @rotor_diameter.validator
     def reset_rotor_diameter_dependencies(self, instance: str, value: float) -> None:
