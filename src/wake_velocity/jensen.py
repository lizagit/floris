# Copyright 2021 NREL

# Licensed under the Apache License, Version 2.0 (the "License"); you may not
# use this file except in compliance with the License. You may obtain a copy of
# the License at http://www.apache.org/licenses/LICENSE-2.0

# Unless required by applicable law or agreed to in writing, software
# distributed under the License is distributed on an "AS IS" BASIS, WITHOUT
# WARRANTIES OR CONDITIONS OF ANY KIND, either express or implied. See the
# License for the specific language governing permissions and limitations under
# the License.


from typing import Any, Dict

import attr
import numpy as np

from src.grid import TurbineGrid
from src.turbine import Turbine
from src.utilities import float_attrib, model_attrib
from src.base_class import BaseClass
from src.flow_field import FlowField


@attr.s(auto_attribs=True)
class JensenVelocityDeficit(BaseClass):
    """
    The Jensen model computes the wake velocity deficit based on the classic
    Jensen/Park model :cite:`jvm-jensen1983note`.

    -   **we** (*float*): The linear wake decay constant that
        defines the cone boundary for the wake as well as the
        velocity deficit. D/2 +/- we*x is the cone boundary for the
        wake.

    References:
        .. bibliography:: /source/zrefs.bib
            :style: unsrt
            :filter: docname in docnames
            :keyprefix: jvm-
    """

    we: float = float_attrib(default=0.05)
    model_string: str = model_attrib(default="jensen")

    def prepare_function(
        self,
        grid: TurbineGrid,
        reference_rotor_diameter: float,
        flow_field: FlowField
    ) -> Dict[str, Any]:
        """
        This function prepares the inputs from the various FLORIS data structures
        for use in the Jensen model. This should only be used to 'initialize'
        the inputs. For any data that should be updated successively,
        do not use this function and instead pass that data directly to
        the model function.
        """
        kwargs = dict(
            x=grid.x,
            y=grid.y,
            z=grid.z,
            reference_wind_height=flow_field.reference_wind_height,
            reference_rotor_diameter=reference_rotor_diameter,
        )
        return kwargs

    def function(
        self,
        i: int,
        deflection_field: np.ndarray,
        # enforces the use of the below as keyword arguments and adherence to the
        # unpacking of the results from prepare_function()
        *,
        x: np.ndarray,
        y: np.ndarray,
        z: np.ndarray,
        reference_wind_height: float,
        reference_rotor_diameter: float,
    ) -> None:

        # u is 4-dimensional (n wind speeds, n turbines, grid res 1, grid res 2)
        # velocities is 3-dimensional (n turbines, grid res 1, grid res 2)

        # grid.rotate_fields(flow_field.wind_directions)  # TODO: check the rotations with multiple directions or non-0/270

        # Calculate and apply wake mask
        # x = grid.x # mesh_x_rotated - x_coord_rotated

        # This is the velocity deficit seen by the i'th turbine due to wake effects from upstream turbines.
        # Indeces of velocity_deficit corresponding to unwaked turbines will have 0's
        # velocity_deficit = np.zeros(np.shape(flow_field.u_initial))

        m = self.we
        # x = x[i] - x[i - 1] #mesh_x_rotated - x_coord_rotated
        b = reference_rotor_diameter[:, :, None, None] / 2.0

        boundary_line = m * x + b

        y_center = np.zeros_like(boundary_line) + y + deflection_field
        z_center = np.zeros_like(boundary_line) + reference_wind_height

        # Calculate the wake velocity deficit ratios
        # Do we need to do masking here or can it be handled in the solver?
        c = (
<<<<<<< HEAD
            (reference_turbine.rotor_diameter / (2 * self.we * (x - x[:, :, i:i+1]) + reference_turbine.rotor_diameter))
            ** 2
            * ~(np.array(x - x[:, :, i:i+1] <= 0.0))  # using this causes nan's in the upstream turbine
=======
            (reference_rotor_diameter[:, :, None, None] / (2 * self.we * (x - x[:, i]) + reference_rotor_diameter[:, :, None, None])) ** 2
            * ~(np.array(x - x[:, i] <= 0.0))  # using this causes nan's in the upstream turbine
>>>>>>> 62bd6a0f
            * ~(((y - y_center) ** 2 + (z - z_center) ** 2) > (boundary_line ** 2))
        )

        # c[x - x[i] <= 0] = 0
        # mask = (((y - y_center) ** 2 + (z - z_center) ** 2) ** 2) > (boundary_line ** 2)
        # c[mask] = 0

        return c
        # u[i] = u[i - 1] * (1 - 2 * turbine_ai * c)

        # This combination model is essentially the freestream linear superposition of v2
        # This is used in the original paper.
        # flow_field.u[i] = flow_field.u[i-1] * (1 - 2 * turbine_ai * c)<|MERGE_RESOLUTION|>--- conflicted
+++ resolved
@@ -94,7 +94,7 @@
 
         m = self.we
         # x = x[i] - x[i - 1] #mesh_x_rotated - x_coord_rotated
-        b = reference_rotor_diameter[:, :, None, None] / 2.0
+        b = reference_rotor_diameter[:, :, :, None, None] / 2.0
 
         boundary_line = m * x + b
 
@@ -104,14 +104,9 @@
         # Calculate the wake velocity deficit ratios
         # Do we need to do masking here or can it be handled in the solver?
         c = (
-<<<<<<< HEAD
-            (reference_turbine.rotor_diameter / (2 * self.we * (x - x[:, :, i:i+1]) + reference_turbine.rotor_diameter))
-            ** 2
+            # TODO: why do we need to slice with i:i+1 below? This became a problem when adding the wind direction dimension. Prior to that, the dimensions worked out simply with i
+            (reference_rotor_diameter[:, :, :, None, None] / (2 * self.we * (x - x[:, :, i:i+1]) + reference_rotor_diameter[:, :, :, None, None])) ** 2
             * ~(np.array(x - x[:, :, i:i+1] <= 0.0))  # using this causes nan's in the upstream turbine
-=======
-            (reference_rotor_diameter[:, :, None, None] / (2 * self.we * (x - x[:, i]) + reference_rotor_diameter[:, :, None, None])) ** 2
-            * ~(np.array(x - x[:, i] <= 0.0))  # using this causes nan's in the upstream turbine
->>>>>>> 62bd6a0f
             * ~(((y - y_center) ** 2 + (z - z_center) ** 2) > (boundary_line ** 2))
         )
 
