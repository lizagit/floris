# Copyright 2020 NREL

# Licensed under the Apache License, Version 2.0 (the "License"); you may not
# use this file except in compliance with the License. You may obtain a copy of
# the License at http://www.apache.org/licenses/LICENSE-2.0

# Unless required by applicable law or agreed to in writing, software
# distributed under the License is distributed on an "AS IS" BASIS, WITHOUT
# WARRANTIES OR CONDITIONS OF ANY KIND, either express or implied. See the
# License for the specific language governing permissions and limitations under
# the License.

# See https://floris.readthedocs.io for documentation

import numpy as np

from src import Floris
from src.turbine import Ct, power, axial_induction, average_velocity
from tests.conftest import print_test_values, turbines_to_array, assert_results_arrays


DEBUG = False
VELOCITY_MODEL = "jensen"
DEFLECTION_MODEL = "jimenez"


baseline = np.array(
    [
        # 8 m/s
        [
            [7.9803783, 0.7634300, 1695368.6455473, 0.2568077],
            [6.1586693, 0.8281095, 771695.5183645, 0.2927016],
            [5.6649575, 0.8525678, 591183.4224051, 0.3080155],
        ],
        # 9 m/s
        [
            [8.9779256, 0.7625731, 2413659.0651694, 0.2563676],
            [6.9320149, 0.7949935, 1111075.5222317, 0.2736118],
            [6.5096913, 0.8119868, 914506.7978006, 0.2831975],
        ],
        # 10 m/s
        [
            [9.9754729, 0.7527803, 3306006.9741814, 0.2513940],
            [7.7463403, 0.7694798, 1555119.6348506, 0.2599374],
            [7.3515939, 0.7807184, 1328908.6335441, 0.2658625],
        ],
    ]
)

yawed_baseline = np.array(
    [
        # 8 m/s
        [
            [7.9803783, 0.7605249, 1683956.3885389, 0.2548147],
            [6.1728072, 0.8274579, 777423.9137261, 0.2923090],
            [5.6709666, 0.8522603, 593267.9301046, 0.3078154],
        ],
        # 9 m/s
        [
            [8.9779256, 0.7596713, 2397237.3791443, 0.2543815],
            [6.9478646, 0.7943557, 1118452.7210795, 0.2732599],
            [6.5163235, 0.8117199, 917593.7253615, 0.2830437],
        ],
        # 10 m/s
        [
            [9.9754729, 0.7499157, 3283592.6005045, 0.2494847],
            [7.7632705, 0.7690422, 1565265.2188750, 0.2597097],
            [7.3579086, 0.7805112, 1332252.5927338, 0.2657518],
        ],
    ]
)

# Note: compare the yawed vs non-yawed results. The upstream turbine
# power should be lower in the yawed case. The following turbine
# powers should higher in the yawed case.


def test_regression_tandem(sample_inputs_fixture):
    """
    Tandem turbines
    """
    sample_inputs_fixture.floris["wake"]["properties"]["velocity_model"] = VELOCITY_MODEL
    sample_inputs_fixture.floris["wake"]["properties"]["deflection_model"] = DEFLECTION_MODEL

    floris = Floris(input_dict=sample_inputs_fixture.floris)

    n_turbines = len(floris.farm.layout_x)
    n_wind_speeds = floris.flow_field.n_wind_speeds  # TODO: change to 1 when wind direction is added

    floris.go()

    n_turbines = len(floris.farm.layout_x)

    velocities = floris.flow_field.u[:, :, :, :, :]
    n_wind_directions = np.shape(velocities)[0]
    n_wind_speeds = np.shape(velocities)[1]

<<<<<<< HEAD
    test_results = np.zeros((n_wind_directions, n_wind_speeds, n_turbines, 4))

    yaw_angles = floris.farm.farm_controller.yaw_angles
    thrust_interpolation_func = np.array(n_wind_directions * n_wind_speeds * [t.fCt for t in turbines]).reshape(
        (n_wind_directions, n_wind_speeds, n_turbines)
    )
    power_interpolation_func = np.array(n_wind_directions * n_wind_speeds * [t.power_interp for t in turbines]).reshape(
        (n_wind_directions, n_wind_speeds, n_turbines)
    )
    power_exponent = np.array(n_wind_directions * n_wind_speeds * [t.pP for t in turbines]).reshape(
        (n_wind_directions, n_wind_speeds, n_turbines)
    )
=======
    velocities = floris.flow_field.u
    yaw_angles = floris.farm.farm_controller.yaw_angles
>>>>>>> 62bd6a0f

    farm_avg_velocities = average_velocity(
        velocities,
    )
    farm_cts = Ct(
        velocities,
        yaw_angles,
        floris.farm.fCt_interp,
    )
    farm_powers = power(
        np.array(n_turbines * n_wind_speeds * n_wind_directions * [floris.flow_field.air_density]).reshape(
            (n_wind_directions, n_wind_speeds, n_turbines)
        ),
        velocities,
        yaw_angles,
        floris.farm.pP,
        floris.farm.power_interp,
    )
    farm_axial_inductions = axial_induction(
        velocities,
        yaw_angles,
        floris.farm.fCt_interp,
    )
    for i in range(n_wind_directions):
        for j in range(n_wind_speeds):
            for k in range(n_turbines):
                test_results[i, j, k, 0] = farm_avg_velocities[i, j, k]
                test_results[i, j, k, 1] = farm_cts[i, j, k]
                test_results[i, j, k, 2] = farm_powers[i, j, k]
                test_results[i, j, k, 3] = farm_axial_inductions[i, j, k]

    if DEBUG:
        print_test_values(
            farm_avg_velocities,
            farm_cts,
            farm_powers,
            farm_axial_inductions,
        )

    assert_results_arrays(test_results[0], baseline)


# def test_regression_rotation(sample_inputs_fixture):
#     """
#     Turbines in tandem and rotated.
#     The result from 270 degrees should match the results from 360 degrees.
#     """
#     sample_inputs_fixture.floris["wake"]["properties"]["velocity_model"] = VELOCITY_MODEL
#     sample_inputs_fixture.floris["wake"]["properties"]["deflection_model"] = DEFLECTION_MODEL
#     floris = Floris(input_dict=sample_inputs_fixture.floris)
#     fresh_turbine = copy.deepcopy(floris.farm.turbine_map.turbines[0])
#     wind_map = floris.farm.wind_map

#     # Generate the unrotated baselines
#     floris.farm.flow_field.calculate_wake()
#     [unwaked_baseline, first_waked_baseline, second_waked_baseline] = turbines_to_array(
#         floris.farm.turbine_map.turbines
#     )

#     # Rotate and calculate
#     wind_map.input_direction = [360]
#     wind_map.calculate_wind_direction()
#     new_map = TurbineMap(
#         [0.0, 0.0, 0.0],
#         [
#             10 * sample_inputs_fixture.floris["turbine"]["rotor_diameter"],
#             5 * sample_inputs_fixture.floris["turbine"]["rotor_diameter"],
#             0.0,
#         ],
#         [
#             copy.deepcopy(fresh_turbine),
#             copy.deepcopy(fresh_turbine),
#             copy.deepcopy(fresh_turbine),
#         ],
#     )
#     floris.farm.flow_field.reinitialize_flow_field(turbine_map=new_map, wind_map=wind_map)
#     floris.farm.flow_field.calculate_wake()

#     # Compare results to baaselines
#     test_results = turbines_to_array(floris.farm.turbine_map.turbines)
#     assert test_results[0] == approx(unwaked_baseline)
#     assert test_results[1] == approx(first_waked_baseline)
#     assert test_results[2] == approx(second_waked_baseline)


def test_regression_yaw(sample_inputs_fixture):
    """
    Tandem turbines with the upstream turbine yawed
    """
    sample_inputs_fixture.floris["wake"]["properties"]["velocity_model"] = VELOCITY_MODEL
    sample_inputs_fixture.floris["wake"]["properties"]["deflection_model"] = DEFLECTION_MODEL

    floris = Floris(input_dict=sample_inputs_fixture.floris)

    n_turbines = len(floris.farm.layout_x)
    n_wind_speeds = floris.flow_field.n_wind_speeds  # TODO: change to 1 when wind direction is added
    # n_wind_directions = len(turbines)

    # yaw the upstream turbine 5 degrees
<<<<<<< HEAD
    floris.farm.farm_controller.set_yaw_angles([5.0, 0.0, 0.0])

    floris.go()

    turbines = floris.farm.turbines
    n_turbines = len(turbines)

    velocities = floris.flow_field.u[:, :, :, :, :]
    n_wind_directions = np.shape(velocities)[0]
    n_wind_speeds = np.shape(velocities)[1]

    test_results = np.zeros((n_wind_directions, n_wind_speeds, n_turbines, 4))

    yaw_angles = floris.farm.farm_controller.yaw_angles
    thrust_interpolation_func = np.array(n_wind_directions * n_wind_speeds * [t.fCt for t in turbines]).reshape(
        (n_wind_directions, n_wind_speeds, n_turbines)
    )
    power_interpolation_func = np.array(n_wind_directions * n_wind_speeds * [t.power_interp for t in turbines]).reshape(
        (n_wind_directions, n_wind_speeds, n_turbines)
    )
    power_exponent = np.array(n_wind_directions * n_wind_speeds * [t.pP for t in turbines]).reshape(
        (n_wind_directions, n_wind_speeds, n_turbines)
    )
=======
    floris.farm.farm_controller.set_yaw_angles(np.array([5.0, 0.0, 0.0]))  # TODO: n_wind_directions

    floris.go()

    test_results = np.zeros((3, n_turbines, 4))

    velocities = floris.flow_field.u
    yaw_angles = floris.farm.farm_controller.yaw_angles
>>>>>>> 62bd6a0f

    farm_avg_velocities = average_velocity(
        velocities,
    )
    farm_cts = Ct(
        velocities,
        yaw_angles,
        floris.farm.fCt_interp,
    )
    farm_powers = power(
        np.array(n_turbines * n_wind_speeds * n_wind_directions * [floris.flow_field.air_density]).reshape(
            (n_wind_directions, n_wind_speeds, n_turbines)
        ),
        velocities,
        yaw_angles,
        floris.farm.pP,
        floris.farm.power_interp,
    )
    farm_axial_inductions = axial_induction(
        velocities,
        yaw_angles,
        floris.farm.fCt_interp,
    )
    for i in range(n_wind_directions):
        for j in range(n_wind_speeds):
            for k in range(n_turbines):
                test_results[i, j, k, 0] = farm_avg_velocities[i, j, k]
                test_results[i, j, k, 1] = farm_cts[i, j, k]
                test_results[i, j, k, 2] = farm_powers[i, j, k]
                test_results[i, j, k, 3] = farm_axial_inductions[i, j, k]

    if DEBUG:
        print_test_values(
            farm_avg_velocities,
            farm_cts,
            farm_powers,
            farm_axial_inductions,
        )

    assert_results_arrays(test_results[0], yawed_baseline)<|MERGE_RESOLUTION|>--- conflicted
+++ resolved
@@ -95,23 +95,8 @@
     n_wind_directions = np.shape(velocities)[0]
     n_wind_speeds = np.shape(velocities)[1]
 
-<<<<<<< HEAD
     test_results = np.zeros((n_wind_directions, n_wind_speeds, n_turbines, 4))
-
     yaw_angles = floris.farm.farm_controller.yaw_angles
-    thrust_interpolation_func = np.array(n_wind_directions * n_wind_speeds * [t.fCt for t in turbines]).reshape(
-        (n_wind_directions, n_wind_speeds, n_turbines)
-    )
-    power_interpolation_func = np.array(n_wind_directions * n_wind_speeds * [t.power_interp for t in turbines]).reshape(
-        (n_wind_directions, n_wind_speeds, n_turbines)
-    )
-    power_exponent = np.array(n_wind_directions * n_wind_speeds * [t.pP for t in turbines]).reshape(
-        (n_wind_directions, n_wind_speeds, n_turbines)
-    )
-=======
-    velocities = floris.flow_field.u
-    yaw_angles = floris.farm.farm_controller.yaw_angles
->>>>>>> 62bd6a0f
 
     farm_avg_velocities = average_velocity(
         velocities,
@@ -211,40 +196,18 @@
     # n_wind_directions = len(turbines)
 
     # yaw the upstream turbine 5 degrees
-<<<<<<< HEAD
-    floris.farm.farm_controller.set_yaw_angles([5.0, 0.0, 0.0])
+    floris.farm.farm_controller.set_yaw_angles(np.array([5.0, 0.0, 0.0]))  # TODO: n_wind_directions
 
     floris.go()
 
-    turbines = floris.farm.turbines
-    n_turbines = len(turbines)
+    n_turbines = len(floris.farm.layout_x)
 
     velocities = floris.flow_field.u[:, :, :, :, :]
     n_wind_directions = np.shape(velocities)[0]
     n_wind_speeds = np.shape(velocities)[1]
 
     test_results = np.zeros((n_wind_directions, n_wind_speeds, n_turbines, 4))
-
     yaw_angles = floris.farm.farm_controller.yaw_angles
-    thrust_interpolation_func = np.array(n_wind_directions * n_wind_speeds * [t.fCt for t in turbines]).reshape(
-        (n_wind_directions, n_wind_speeds, n_turbines)
-    )
-    power_interpolation_func = np.array(n_wind_directions * n_wind_speeds * [t.power_interp for t in turbines]).reshape(
-        (n_wind_directions, n_wind_speeds, n_turbines)
-    )
-    power_exponent = np.array(n_wind_directions * n_wind_speeds * [t.pP for t in turbines]).reshape(
-        (n_wind_directions, n_wind_speeds, n_turbines)
-    )
-=======
-    floris.farm.farm_controller.set_yaw_angles(np.array([5.0, 0.0, 0.0]))  # TODO: n_wind_directions
-
-    floris.go()
-
-    test_results = np.zeros((3, n_turbines, 4))
-
-    velocities = floris.flow_field.u
-    yaw_angles = floris.farm.farm_controller.yaw_angles
->>>>>>> 62bd6a0f
 
     farm_avg_velocities = average_velocity(
         velocities,
