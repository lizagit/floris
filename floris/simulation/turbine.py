--- conflicted
+++ resolved
@@ -238,21 +238,22 @@
         )
 
     def reinitialize_turbine(self):
-<<<<<<< HEAD
         """
             This method sets the velocities at the turbine's rotor swept area grid points to zero.
 
             Returns:
                 *None* -- The velocities are updated directly in the :py:class:`floris.simulation.turbine` object.
         """
-
-        self.velocities = [0] * self.grid_point_count            
-=======
         self.velocities = [0] * self.grid_point_count   
 
     def set_yaw_angle(self,yaw_angle):
+        """
+        This method sets the turbine's yaw angle.
+
+        Parameters:
+            yaw_angle: A float that is the new yaw angle (deg).
+        """
         self._yaw_angle=yaw_angle
->>>>>>> 31ac3e23
 
 
     # Getters & Setters
